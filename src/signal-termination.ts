--- conflicted
+++ resolved
@@ -90,13 +90,6 @@
   public _terminateProcess (code?: number, signal?: NodeJS.Signals): void {
     if (signal !== undefined) {
       process.kill(process.pid, signal)
-<<<<<<< HEAD
-    } else if (code !== undefined) {
-      process.exit(code)
-    } else {
-      throw new Error('Unable to terminate parent process successfully')
-    }
-=======
       return
     }
     if (code !== undefined) {
@@ -104,7 +97,6 @@
       return // eslint-disable-line no-unreachable
     }
     throw new Error('Unable to terminate parent process successfully')
->>>>>>> d91335a7
   }
 
   /**
